{
  "compilerOptions": {
    "experimentalDecorators": true,
    "declaration": true,
    "noImplicitAny": true,
    "noEmitOnError": true,
    "sourceMap": true,
    "module": "commonjs",
    "moduleResolution": "node",
    "target": "ES5",
    "outDir": "../lib"
  },
  "files": [
    "../typings/text-encoding/text-encoding.d.ts",
    "../typings/es6-collections/es6-collections.d.ts",
    "../typings/es6-promise/es6-promise.d.ts",
    "../typings/es6-dataview.d.ts",
    "index.ts",
    "config.ts",
    "contents.ts",
    "kernel.ts",
<<<<<<< HEAD
    "kernelselector.ts",
=======
    "ikernel.ts",
    "isession.ts",
>>>>>>> da3cc5b8
    "serialize.ts",
    "session.ts",
    "utils.ts",
    "validate.ts"
  ]
}<|MERGE_RESOLUTION|>--- conflicted
+++ resolved
@@ -19,12 +19,9 @@
     "config.ts",
     "contents.ts",
     "kernel.ts",
-<<<<<<< HEAD
     "kernelselector.ts",
-=======
     "ikernel.ts",
     "isession.ts",
->>>>>>> da3cc5b8
     "serialize.ts",
     "session.ts",
     "utils.ts",
